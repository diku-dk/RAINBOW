--- conflicted
+++ resolved
@@ -253,13 +253,9 @@
             0.1  # Any geometry within this distance generates a contact point.
         )
         self.resolution = 64  # The number of grid cells along each axis in the signed distance fields.
-<<<<<<< HEAD
         self.proximal_solver = "gauss_seidel" # or "gauss_seidel", "parallel_gauss_seidel", "parallel_jacobi", "parallel_jacboi_hybrid"
-=======
         self.use_spatial_hashing = True  # Boolean flag that indicates if spatial hashing should be used instead of the BVH or not.
         self.time_stamp = 0 # The time step to use when simulating forward.
-
->>>>>>> f03170fb
 
 class Engine:
     """
